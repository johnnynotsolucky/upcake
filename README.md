--- conflicted
+++ resolved
@@ -125,13 +125,8 @@
     - name: Content-Type
       value: application/json
   headers_template: |
-<<<<<<< HEAD
-    {{#each requests.[A].headers}}
+    {{#each requests.[Request A].headers}}
       {{#if (eqi name "Set-Cookie")}}
-=======
-    {{#each requests.[Request A].headers}}
-      {{#if (eq name "Set-Cookie")}}
->>>>>>> 6933d992
     Cookie: {{value}}
       {{/if}}
     {{/each}}
